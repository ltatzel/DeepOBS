--- conflicted
+++ resolved
@@ -12,12 +12,8 @@
     try:
         assert len(runs) > 0
     except AssertionError:
-<<<<<<< HEAD
         print("Found a setting folder with no runs inside: {0:s}".format(
             setting_path))
-=======
-        print("Found a setting folder with no runs inside: {0:s}".format(setting_path))
->>>>>>> 273c54e4
 
 
 def _check_output_structure(path, file_name):
@@ -42,14 +38,8 @@
             json_data["test_losses"]) == len(json_data["valid_losses"]) ==
                 json_data["num_epochs"] + 1)
     except AssertionError as e:
-<<<<<<< HEAD
         print("Found corrupted output file: {0:s} in path: {1:s}".format(
             file_name, path))
-=======
-        print(
-            "Found corrupted output file: {0:s} in path: {1:s}".format(file_name, path)
-        )
->>>>>>> 273c54e4
 
 
 def aggregate_runs(setting_folder):
@@ -131,20 +121,10 @@
 def _read_all_settings_folders(optimizer_path):
     """Returns a list of all setting folders in ``optimizer_path``"""
     optimizer_path = os.path.join(optimizer_path)
-<<<<<<< HEAD
     return sorted([
         f for f in os.listdir(optimizer_path)
         if os.path.isdir(os.path.join(optimizer_path, f)) and "num_epochs" in f
     ])
-=======
-    return sorted(
-        [
-            f
-            for f in os.listdir(optimizer_path)
-            if os.path.isdir(os.path.join(optimizer_path, f)) and "num_epochs" in f
-        ]
-    )
->>>>>>> 273c54e4
 
 
 def _check_if_metric_is_available(optimizer_path, metric):
@@ -160,13 +140,9 @@
         return False
 
 
-<<<<<<< HEAD
 def _determine_available_metric(optimizer_path,
                                 metric,
                                 default_metric="valid_losses"):
-=======
-def _determine_available_metric(optimizer_path, metric, default_metric="valid_losses"):
->>>>>>> 273c54e4
     """Checks if the metric ``metric`` is availabe for the runs in ``optimizer_path``.
     If not, it returns the fallback metric ``default_metric``."""
     optimizer_name, testproblem_name = _get_optimizer_name_and_testproblem_from_path(
@@ -268,18 +244,10 @@
             key=lambda idx: sgn * idx.get_best_value(metric))
     elif mode == "most":
         # if all have the same amount of runs, i.e. no 'most' avalaible, fall back to 'final'
-<<<<<<< HEAD
         if all(x.n_runs == setting_analyzers[0].n_runs
                for x in setting_analyzers):
             optimizer_name, testproblem_name = _get_optimizer_name_and_testproblem_from_path(
                 optimizer_path)
-=======
-        if all(x.n_runs == setting_analyzers[0].n_runs for x in setting_analyzers):
-            (
-                optimizer_name,
-                testproblem_name,
-            ) = _get_optimizer_name_and_testproblem_from_path(optimizer_path)
->>>>>>> 273c54e4
             warnings.warn(
                 "All settings for {0:s} on test problem {1:s} have the same number of seeds runs. Mode 'most' does not make sense and we use the fallback mode 'final'"
                 .format(optimizer_path, testproblem_name),
@@ -318,12 +286,8 @@
 
     def __get_number_of_runs(self):
         """Calculates the total number of seed runs."""
-<<<<<<< HEAD
         return len(
             [run for run in os.listdir(self.path) if run.endswith(".json")])
-=======
-        return len([run for run in os.listdir(self.path) if run.endswith(".json")])
->>>>>>> 273c54e4
 
     def get_final_value(self, metric):
         """Get the final (mean) value of the metric."""
@@ -354,14 +318,8 @@
         conv_perf = _load_json(path, file)[self.aggregate["testproblem"]]
 
         runs = [run for run in os.listdir(self.path) if run.endswith(".json")]
-<<<<<<< HEAD
         metric = ("test_accuracies"
                   if "test_accuracies" in self.aggregate else "test_losses")
-=======
-        metric = (
-            "test_accuracies" if "test_accuracies" in self.aggregate else "test_losses"
-        )
->>>>>>> 273c54e4
         perf_values = []
 
         for run in runs:
@@ -391,12 +349,5 @@
             return self.aggregate[metric]["all_final_values"]
         except KeyError:
             raise KeyError(
-<<<<<<< HEAD
                 "Metric {0:s} not available for testproblem {1:s} of this setting"
-                .format(metric, self.aggregate["testproblem"]))
-=======
-                "Metric {0:s} not available for testproblem {1:s} of this setting".format(
-                    metric, self.aggregate["testproblem"]
-                )
-            )
->>>>>>> 273c54e4
+                .format(metric, self.aggregate["testproblem"]))