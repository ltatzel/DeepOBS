--- conflicted
+++ resolved
@@ -7,18 +7,16 @@
 import numpy as np
 import pandas as pd
 
+import seaborn as sns
 from matplotlib import pyplot as plt
-import seaborn as sns
 
 from ..tuner.tuner_utils import generate_tuning_summary
 from .analyze_utils import _preprocess_path, _rescale_ax
-from .shared_utils import (
-    _check_output_structure,
-    _check_setting_folder_is_not_empty,
-    _determine_available_metric,
-    _get_optimizer_name_and_testproblem_from_path,
-    create_setting_analyzer_ranking,
-)
+from .shared_utils import (_check_output_structure,
+                           _check_setting_folder_is_not_empty,
+                           _determine_available_metric,
+                           _get_optimizer_name_and_testproblem_from_path,
+                           create_setting_analyzer_ranking)
 
 sns.set()
 sns.set_style(
@@ -551,12 +549,8 @@
 
     Args:
         path (str): Path to the optimizer or to a whole testproblem (in this case all optimizers in the testproblem folder are plotted).
-<<<<<<< HEAD
-        ax (matplotlib.axes.Axes): The axes to plot the trainig curves for all metrics. Must have 4 subaxes.
-=======
         fig (matplotlib.Figure): Figure to plot the training curves in.
         ax (matplotlib.axes.Axes): The axes to plot the trainig curves for all metrices. Must have 4 subaxes.
->>>>>>> ed83309f
         mode (str): The mode by which to decide the best setting.
         metric (str): The metric by which to decide the best setting.
         which (str): ['mean_and_std', 'median_and_quartiles', 'mean_and_std_log']
@@ -566,23 +560,6 @@
     Returns:
         matplotlib.axes.Axes: The axes with the plots.
         """
-<<<<<<< HEAD
-    loss_metrics = [
-        'test_losses',
-        'train_losses',
-    ]
-    accuracy_metrics = [
-        'test_accuracies',
-        'train_accuracies',
-    ]
-    metrics = loss_metrics + accuracy_metrics
-
-    def is_loss(metric):
-        return metric in loss_metrics
-
-    if ax is None:  # create default axis for all 4 metrics
-        _, ax = plt.subplots(4, 1, sharex='col')
-=======
     metrices = [
         "test_losses",
         "train_losses",
@@ -591,7 +568,6 @@
     ]
     if ax is None:  # create default axis for all 4 metrices
         fig, ax = plt.subplots(4, 1, sharex="col")
->>>>>>> ed83309f
 
     pathes = _preprocess_path(path)
     for optimizer_path in pathes:
@@ -603,26 +579,10 @@
         optimizer_name = os.path.basename(optimizer_path)
         for idx, _metric in enumerate(metrics):
             if _metric in setting.aggregate:
-<<<<<<< HEAD
-                if which == 'mean_and_std_log':
-                    if is_loss(_metric):
-                        ax[idx].set_yscale('log')
-                        center = setting.aggregate[_metric]['mean_log']
-                        std = setting.aggregate[_metric]['std_log']
-                        low, high = center - std, center + std
-                    else:
-                        center = setting.aggregate[_metric]['mean']
-                        std = setting.aggregate[_metric]['std']
-                        low, high = center - std, center + std
-                elif which == 'mean_and_std':
-                    center = setting.aggregate[_metric]['mean']
-                    std = setting.aggregate[_metric]['std']
-=======
 
                 if which == "mean_and_std":
                     center = setting.aggregate[_metric]["mean"]
                     std = setting.aggregate[_metric]["std"]
->>>>>>> ed83309f
                     low, high = center - std, center + std
                 elif which == "median_and_quartiles":
                     center = setting.aggregate[_metric]["median"]
@@ -660,14 +620,8 @@
         mode (str): The mode by which to decide the best setting.
         metric (str): The metric by which to decide the best setting.
         reference_path (str): Path to the reference optimizer or to a whole testproblem (in this case all optimizers in the testproblem folder are taken as reference).
-<<<<<<< HEAD
-        which (str): ['mean_and_std', 'median_and_quartiles', 'mean_and_std_log']
-            - Solid plot mean or median or exponentiated mean of log
-            - Shaded plots standard deviation or lower/upper quartiles or exponentiated std of log
-=======
         show (bool): Whether to show the plot or not.
         which (str): ['mean_and_std', 'median_and_quartiles'] Solid plot mean or median, shaded plots standard deviation or lower/upper quartiles.
->>>>>>> ed83309f
 
     Returns:
         tuple: The figure and axes with the plots.
