"""Module implementing StandardRunner."""

from __future__ import print_function

import torch
import importlib
import abc
from deepobs import config as global_config
from .. import config
from .. import testproblems
from . import runner_utils
from deepobs.abstract_runner.abstract_runner import Runner
import numpy as np

class PTRunner(Runner, abc.ABC):
    def __init__(self, optimizer_class, hyperparams):
        """The abstract class for runner in the pytorch framework.
        Args:
            optimizer_class: The optimizer class of the optimizer that is run on
            the testproblems. Must be a subclass of torch.optim.Optimizer.

            hyperparams (dict): A dict containing the hyperparams for the optimizer_class.

        Methods:
            run: Runs a testproblem with the optimizer_class.
            create_testproblem: Sets up the testproblem.
            evaluate: Evaluates the testproblem model on the testproblem.
            training: An abstract method that has to be overwritten by the subclass.
            It performs the training loop.
        """
        super(PTRunner, self).__init__(optimizer_class, hyperparams)

    @abc.abstractmethod
    def training(self, testproblem, num_epochs, **training_params):
        """Must be implemented by the subclass. Performs the training and stores
        the metrices.
        Args:
            testproblem: instance of the testproblem
            num_epochs (int): number of training epochs
            **training_params (dict): kwargs for the training process

        Must return a dict of the form:

            {'test_losses' : test_losses
            'train_losses': train_losses,
            'test_accuracies': test_accuracies,
            'train_accuracies': train_accuracies,
            'analyzable_training_params': {...}
            }

            where the metrices values are lists that were filled during training
            and the key 'analyzable_training_params' holds a dict of training
            parameters that should be taken into account in the analysis later on.
            These can be, for example, learning rate schedules. Or in the easiest
            case, this dict is empty.
            """
        return

    def run(self,
            testproblem,
            batch_size = None,
            num_epochs = None,
            random_seed=42,
            data_dir=None,
            output_dir='./results',
            weight_decay=None,
            no_logs=False,
            **training_params
            ):
        """Runs a testproblem with the optimizer_class. Has the following tasks:
            1. setup testproblem
            2. run the training (must be implemented by subclass)
            3. merge and write output

            Input:
                testproblem (str): Name of the testproblem.
                batch_size (int): Mini-batch size for the training data.
                num_epochs (int): The number of training epochs.
                random_seed (int): The torch random seed.
                data_dir (str): The path where the data is stored.
                output_dir (str): Path of the folder where the results are written to.

                weight_decay (float): Regularization factor for the testproblem.
                no_logs (bool): Whether to write the output or not
                **training_params (dict): Kwargs for the training method.
        """

        if batch_size is None:
            batch_size = global_config.get_testproblem_default_setting(testproblem)[batch_size]
        if num_epochs is None:
            num_epochs = global_config.get_testproblem_default_setting(testproblem)[num_epochs]

        if data_dir is not None:
            config.set_data_dir(data_dir)

        tproblem = self.create_testproblem(testproblem, batch_size, weight_decay, random_seed)

        output = self.training(tproblem, num_epochs, **training_params)

        # merge meta data to output dict
        # TODO this step interacts with the Analyzer and should be the same for both frameworks
        output = {'testproblem': testproblem,
                  'batch_size': batch_size,
                  'num_epochs': num_epochs,
                  'random_seed': random_seed,
                  'weight_decay': weight_decay,
                  'optimizer_hyperparams': self._optimizer_hyperparams,
                  **output}

        if not no_logs:
            run_folder_name, file_name = self.create_output_directory(output_dir, output)
            self.write_output(output, run_folder_name, file_name)

        return output

    @staticmethod
    def create_testproblem(testproblem, batch_size, weight_decay, random_seed):
        """Sets up the testproblem.
        Args:
            testproblem (str): The name of the testproblem.
            batch_size (int): Batch size that is used for training
            weight_decay (float): Regularization factor
            random_seed (int): The random seed of the framework
        Returns:
            tproblem: An instance of deepobs.pytorch.testproblems.testproblem
        """
        # set the seed and GPU determinism
        torch.backends.cudnn.deterministic = True
        torch.backends.cudnn.benchmark = False
        np.random.seed(random_seed)
        torch.manual_seed(random_seed)

        # Find testproblem by name and instantiate with batch size and weight decay.
        try:
            testproblem_mod = importlib.import_module(testproblem)
            testproblem_cls = getattr(testproblem_mod, testproblem)
            print("Loading local testproblem.")
        except:
            testproblem_cls = getattr(testproblems, testproblem)

        # if the user specified a weight decay, use that one
        if weight_decay is not None:
            tproblem = testproblem_cls(batch_size, weight_decay)
        # else use the default of the testproblem
        else:
            tproblem = testproblem_cls(batch_size)

        # Set up the testproblem.
        tproblem.set_up()
        return tproblem

    # Wrapper functions for the evaluation phase.
    @staticmethod
    def evaluate(tproblem, test=True):
        """Evaluates the performance of the current state of the model
        of the testproblem instance.
        Has to be called in the beggining of every epoch within the
        training method. Returns the losses and accuracies.
        Args:
            tproblem (testproblem): The testproblem instance to evaluate
            test (bool): Whether tproblem is evaluated on the test set.
            If false, it is evaluated in the train evaluation set.
        Returns:
            loss (float): The loss of the current state.
            accuracy (float): The accuracy of the current state.
        """

        if test:
            tproblem.test_init_op()
            msg = "TEST:"
        else:
            tproblem.train_eval_init_op()
            msg = "TRAIN:"

        # evaluation loop over every batch of the corresponding evaluation set
        loss = 0.0
        accuracy = 0.0
        batchCount = 0.0
        while True:
            try:
                batch_loss, batch_accuracy = tproblem.get_batch_loss_and_accuracy()
                batchCount += 1.0
                loss += batch_loss.item()
                accuracy += batch_accuracy
            except StopIteration:
                break

        loss /= batchCount
        accuracy /= batchCount

        # if the testproblem has a regularization, add the regularization loss of the current network parameters.
        if hasattr(tproblem, 'get_regularization_loss'):
            loss += tproblem.get_regularization_loss().item()

        print("{0:s} loss {1:g}, acc {2:f}".format(msg, loss, accuracy))

        return loss, accuracy

class StandardRunner(PTRunner):
    """A standard runner. Can run a normal training loop with fixed
    hyperparams or a learning rate schedule. It should be used as a template
    to implement custom runners.

    Methods:
        training: Performs the training on a testproblem instance.
    """

    def __init__(self, optimizer_class, hyperparams):

        super(StandardRunner, self).__init__(optimizer_class, hyperparams)

    def training(self,
            tproblem,
            num_epochs,
            # the following are the training_params
            lr_sched_epochs=None,
            lr_sched_factors=None,
            train_log_interval=10,
            print_train_iter=False):

        """Input:
                tproblem (testproblem): The testproblem instance to train on.
                num_epochs (int): The number of training epochs.

            **training_params are:
                lr_sched_epochs (list): The epochs where to adjust the learning rate.
                lr_sched_factots (list): The corresponding factors by which to adjust the learning rate.
                train_log_interval (int): When to log the minibatch loss/accuracy.
                print_train_iter (bool): Whether to print the training progress at every train_log_interval

            Returns:
                output (dict): The logged metrices. Is of the form:
                    {'test_losses' : test_losses
                     'train_losses': train_losses,
                     'test_accuracies': test_accuracies,
                     'train_accuracies': train_accuracies,
                     'analyzable_training_params': {...}
                     }

            where the metrices values are lists that were filled during training
            and the key 'analyzable_training_params' holds a dict of training
            parameters that should be taken into account in the analysis later on.
            These can be, for example, learning rate schedules. Or in the easiest
            case, this dict is empty.
        """

        opt = self._optimizer_class(tproblem.net.parameters(), **self._optimizer_hyperparams)
        if lr_sched_epochs is not None:
            lr_schedule = runner_utils.make_lr_schedule(optimizer=opt, lr_sched_epochs=lr_sched_epochs, lr_sched_factors=lr_sched_factors)

        # Lists to log train/test loss and accuracy.
        train_losses = []
        test_losses = []
        train_accuracies = []
        test_accuracies = []

        minibatch_train_losses = []

        for epoch_count in range(num_epochs+1):
            # Evaluate at beginning of epoch.
            print("********************************")
            print("Evaluating after {0:d} of {1:d} epochs...".format(epoch_count, num_epochs))

            loss_, acc_ = self.evaluate(tproblem, test=False)
            train_losses.append(loss_)
            train_accuracies.append(acc_)

            loss_, acc_ = self.evaluate(tproblem, test=True)
            test_losses.append(loss_)
            test_accuracies.append(acc_)

            print("********************************")

            # Break from train loop after the last round of evaluation
            if epoch_count == num_epochs:
                break

            ### Training ###

            if lr_sched_epochs is not None:
                # get the next learning rate
                lr_schedule.step()
                if epoch_count in lr_sched_epochs:
                    print("Setting learning rate to {0}".format(lr_schedule.get_lr()))

            # set to training mode
            tproblem.train_init_op()
            batch_count = 0
            while True:
                try:
                    opt.zero_grad()
                    batch_loss, _ = tproblem.get_batch_loss_and_accuracy()

                    # if the testproblem has a regularization, add the regularization loss.
                    if hasattr(tproblem, 'get_regularization_loss'):
                        regularizer_loss = tproblem.get_regularization_loss()
                        batch_loss += regularizer_loss

                    batch_loss.backward()
                    opt.step()

                    if batch_count % train_log_interval == 0:
                        minibatch_train_losses.append(batch_loss.item())
                        if print_train_iter:
                            print("Epoch {0:d}, step {1:d}: loss {2:g}".format(epoch_count, batch_count, batch_loss))
                    batch_count += 1

                except StopIteration:
                    break

<<<<<<< HEAD
        # add interesting training params to the output if they were specified
        if lr_sched_epochs is not None:
            analyzable_training_params = {
                    "lr_sched_epochs": lr_sched_epochs,
                    "lr_sched_factors": lr_sched_factors
                    }
        else:
            analyzable_training_params = {}
=======
            # break from training if it goes wrong
            if np.isnan(batch_loss.item()) or np.isinf(batch_loss.item()):
                print('Breaking from run after epoch', str(epoch_count), 'due to wrongly calibrated optimization (Loss is Nan or Inf)')
                break
            else:
                continue
>>>>>>> c499d0dd

        # Put results into output dictionary.
        output = {
            "train_losses": train_losses,
            "test_losses": test_losses,
            # dont need minibatch train losses at the moment
#            "minibatch_train_losses": minibatch_train_losses,
            "train_accuracies": train_accuracies,
            "test_accuracies": test_accuracies,
            "analyzable_training_params": analyzable_training_params
        }

        return output<|MERGE_RESOLUTION|>--- conflicted
+++ resolved
@@ -308,7 +308,13 @@
                 except StopIteration:
                     break
 
-<<<<<<< HEAD
+            # break from training if it goes wrong
+            if np.isnan(batch_loss.item()) or np.isinf(batch_loss.item()):
+                print('Breaking from run after epoch', str(epoch_count), 'due to wrongly calibrated optimization (Loss is Nan or Inf)')
+                break
+            else:
+                continue
+
         # add interesting training params to the output if they were specified
         if lr_sched_epochs is not None:
             analyzable_training_params = {
@@ -317,14 +323,6 @@
                     }
         else:
             analyzable_training_params = {}
-=======
-            # break from training if it goes wrong
-            if np.isnan(batch_loss.item()) or np.isinf(batch_loss.item()):
-                print('Breaking from run after epoch', str(epoch_count), 'due to wrongly calibrated optimization (Loss is Nan or Inf)')
-                break
-            else:
-                continue
->>>>>>> c499d0dd
 
         # Put results into output dictionary.
         output = {
