# -*- coding: utf-8 -*-
"""Base class for DeepOBS test problems."""
import abc

import torch

from .. import config


class TestProblem(abc.ABC):
    """Base class for DeepOBS test problems.

  Args:
    batch_size (int): Batch size to use.
    l2_reg (float): L2-Regularization (weight decay) factor to use. If
        not specified, the test problems revert to their respective defaults.
        Note: Some test problems do not use regularization and this value will
        be ignored in such a case.

  Attributes:
    _batch_size: Batch_size for the data of this test problem.
    _l2_reg: The regularization factor for this test problem
    data: The dataset used by the test problem (datasets.DataSet instance).
    loss_function: The loss function for this test problem.
    net: The torch module (the neural network) that is trained.

  Methods:
    train_init_op: Initializes the test problem for the
        training phase.
    train_eval_init_op: Initializes the test problem for
        evaluating on training data.
    test_init_op: Initializes the test problem for
        evaluating on test data.
    _get_next_batch: Returns the next batch of data of the current phase.
    get_batch_loss_and_accuracy: Calculates the loss and accuracy of net on the next batch of the current phase.
    set_up: Sets all public attributes.
  """
<<<<<<< HEAD
    def __init__(self, batch_size, weight_decay=None):
=======

    def __init__(self, batch_size, l2_reg=None):
>>>>>>> 273c54e4
        """Creates a new test problem instance.

    Args:
      batch_size (int): Batch size to use.
      l2_reg (float): L2-Regularization (weight decay) factor to use. If
          not specified, the test problems revert to their respective defaults.
          Note: Some test problems do not use regularization and this value will
          be ignored in such a case.
    """
        self._batch_size = batch_size
        self._l2_reg = l2_reg
        self._device = torch.device(config.get_default_device())

        self._batch_count = 0

        # Public attributes by which to interact with test problems. These have to
        # be created by the set_up function of sub-classes.
        self.data = None
        self.loss_function = None
        self.net = None
        self.regularization_groups = None

        self._batch_count = 0

    def train_init_op(self):
        """Initializes the testproblem instance to train mode. I.e.
        sets the iterator to the training set and sets the model to train mode.
        """
        self._iterator = iter(self.data._train_dataloader)
        self.phase = "train"
        self.net.train()

    def train_eval_init_op(self):
        """Initializes the testproblem instance to train eval mode. I.e.
        sets the iterator to the train evaluation set and sets the model to eval mode.
        """
        self._iterator = iter(self.data._train_eval_dataloader)
        self.phase = "train_eval"
        self.net.eval()

    def valid_init_op(self):
        """Initializes the testproblem instance to validation mode. I.e.
        sets the iterator to the validation set and sets the model to eval mode.
        """
        self._iterator = iter(self.data._valid_dataloader)
        self.phase = "valid"
        self.net.eval()

    def test_init_op(self):
        """Initializes the testproblem instance to test mode. I.e.
        sets the iterator to the test set and sets the model to eval mode.
        """
        self._iterator = iter(self.data._test_dataloader)
        self.phase = "test"
        self.net.eval()

    def _get_next_batch(self):
        """Returns the next batch from the iterator."""
        batch = next(self._iterator)
        self._batch_count += 1
        return batch

    def get_batch_loss_and_accuracy_func(
        self, reduction="mean", add_regularization_if_available=True
    ):
        """Get new batch and create forward function that calculates loss and accuracy (if available)
        on that batch. This is a default implementation for image classification.
        Testproblems with different calculation routines (e.g. RNNs) overwrite this method accordingly.

        Args:
            reduction (str): The reduction that is used for returning the loss. Can be 'mean', 'sum' or 'none' in which \
            case each indivual loss in the mini-batch is returned as a tensor.
            add_regularization_if_available (bool): If true, regularization is added to the loss.
        Returns:
            callable:  The function that calculates the loss/accuracy on the current batch.
        """

        inputs, labels = self._get_next_batch()
        inputs = inputs.to(self._device)
        labels = labels.to(self._device)

        def forward_func():
            correct = 0.0
            total = 0.0

            # in evaluation phase is no gradient needed
            if self.phase in ["train_eval", "test", "valid"]:
                with torch.no_grad():
                    outputs = self.net(inputs)
                    loss = self.loss_function(reduction=reduction)(outputs,
                                                                   labels)
            else:
                outputs = self.net(inputs)
                loss = self.loss_function(reduction=reduction)(outputs, labels)

            _, predicted = torch.max(outputs.data, 1)
            total += labels.size(0)
            correct += (predicted == labels).sum().item()

            accuracy = correct / total

            if add_regularization_if_available:
                regularizer_loss = self.get_regularization_loss()
            else:
                regularizer_loss = torch.tensor(0.0,
                                                device=torch.device(
                                                    self._device))

            return loss + regularizer_loss, accuracy

        return forward_func

    def get_batch_loss_and_accuracy(
        self, reduction="mean", add_regularization_if_available=True
    ):
        """Gets a new batch and calculates the loss and accuracy (if available)
        on that batch.

        Args:
            reduction (str): The reduction that is used for returning the loss. Can be 'mean', 'sum' or 'none' in which \
            case each indivual loss in the mini-batch is returned as a tensor.
            add_regularization_if_available (bool): If true, regularization is added to the loss.

        Returns:
            float/torch.tensor, float: loss and accuracy of the model on the current batch.
        """
        forward_func = self.get_batch_loss_and_accuracy_func(
            reduction=reduction,
            add_regularization_if_available=add_regularization_if_available,
        )

        return forward_func()

    def get_regularization_loss(self):
        """Returns the current regularization loss of the network based on the parameter groups.

        Returns:
            int or torch.tensor: If no regularzations is applied, it returns the integer 0. Else a torch.tensor \
            that holds the regularization loss.
        """
        # iterate through all layers
        layer_norms = []
<<<<<<< HEAD
        for regularization, parameter_group in self.regularization_groups.items(
        ):
=======
        for (regularization, parameter_group,) in self.regularization_groups.items():
>>>>>>> 273c54e4
            if regularization > 0.0:
                # L2 regularization
                for parameters in parameter_group:
                    layer_norms.append(regularization *
                                       parameters.pow(2).sum())

        regularization_loss = 0.5 * sum(layer_norms)
        return regularization_loss

    @abc.abstractmethod
    def get_regularization_groups(self):
        """Creates regularization groups for the parameters.

        Returns:
            dict: A dictionary where the key is the regularization factor and the value is a list of parameters.
        """
        return

    @abc.abstractmethod
    # TODO get rid of setup structure by parsing individual loss func, network and dataset
    def set_up(self):
        """Sets up the test problem.
        """
        pass


class UnregularizedTestproblem(TestProblem):
<<<<<<< HEAD
    def __init__(self, batch_size, weight_decay=None):
        super(UnregularizedTestproblem, self).__init__(batch_size,
                                                       weight_decay)
=======
    def __init__(self, batch_size, l2_reg=None):
        super(UnregularizedTestproblem, self).__init__(batch_size, l2_reg)
>>>>>>> 273c54e4

    def get_regularization_groups(self):
        """Creates regularization groups for the parameters.

        Returns:
            dict: A dictionary where the key is the regularization factor and the value is a list of parameters.
        """
        no = 0.0
        group_dict = {no: []}

        for parameters_name, parameters in self.net.named_parameters():
            # penalize no parameters
            group_dict[no].append(parameters)
        return group_dict

    @abc.abstractmethod
    def set_up(self):
        """Sets up the test problem.
        """
        pass<|MERGE_RESOLUTION|>--- conflicted
+++ resolved
@@ -35,12 +35,8 @@
     get_batch_loss_and_accuracy: Calculates the loss and accuracy of net on the next batch of the current phase.
     set_up: Sets all public attributes.
   """
-<<<<<<< HEAD
-    def __init__(self, batch_size, weight_decay=None):
-=======
 
     def __init__(self, batch_size, l2_reg=None):
->>>>>>> 273c54e4
         """Creates a new test problem instance.
 
     Args:
@@ -183,12 +179,8 @@
         """
         # iterate through all layers
         layer_norms = []
-<<<<<<< HEAD
         for regularization, parameter_group in self.regularization_groups.items(
         ):
-=======
-        for (regularization, parameter_group,) in self.regularization_groups.items():
->>>>>>> 273c54e4
             if regularization > 0.0:
                 # L2 regularization
                 for parameters in parameter_group:
@@ -216,14 +208,9 @@
 
 
 class UnregularizedTestproblem(TestProblem):
-<<<<<<< HEAD
-    def __init__(self, batch_size, weight_decay=None):
+    def __init__(self, batch_size, l2_reg=None):
         super(UnregularizedTestproblem, self).__init__(batch_size,
-                                                       weight_decay)
-=======
-    def __init__(self, batch_size, l2_reg=None):
-        super(UnregularizedTestproblem, self).__init__(batch_size, l2_reg)
->>>>>>> 273c54e4
+                                                       l2_reg)
 
     def get_regularization_groups(self):
         """Creates regularization groups for the parameters.
