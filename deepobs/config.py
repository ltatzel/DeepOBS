--- conflicted
+++ resolved
@@ -110,14 +110,9 @@
     "cifar10_3c3d": {"batch_size": 128, "num_epochs": 100},
     "fmnist_vae": {"batch_size": 64, "num_epochs": 100},
     "cifar100_allcnnc": {"batch_size": 256, "num_epochs": 350},
-<<<<<<< HEAD
-    "cifar100_wrn164": {"batch_size": 128, "num_epochs": 160},
-    "svhn_3c3d": {"batch_size": 128, "num_epochs": 100},
-=======
     "cifar100_wrn164":{"batch_size":128, "num_epochs":160},
     "cifar100_wrn404":{"batch_size":128, "num_epochs":160},
-    "svhn_3c3d":{"batch_size":128, "num_epochs":100},
->>>>>>> 6e32eec4
+    "svhn_3c3d": {"batch_size": 128, "num_epochs": 100},
     "svhn_wrn164": {"batch_size": 128, "num_epochs": 160},
     "tolstoi_char_rnn": {"batch_size": 50, "num_epochs": 200},
     "mnist_2c2d": {"batch_size": 128, "num_epochs": 100},
