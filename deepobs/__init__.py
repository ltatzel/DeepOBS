# -*- coding: utf-8 -*-

#from . import tensorflow
from . import analyzer
from . import scripts
from . import pytorch
<<<<<<< HEAD
#from . import benchmark_automation
=======
>>>>>>> c499d0dd
from . import config<|MERGE_RESOLUTION|>--- conflicted
+++ resolved
@@ -4,8 +4,4 @@
 from . import analyzer
 from . import scripts
 from . import pytorch
-<<<<<<< HEAD
-#from . import benchmark_automation
-=======
->>>>>>> c499d0dd
 from . import config